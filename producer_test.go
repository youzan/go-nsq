package nsq

import (
	"bytes"
	"context"
	"errors"
	"io/ioutil"
	"log"
	"net"
	"os"
	"runtime"
	"strconv"
	"sync"
	"sync/atomic"
	"testing"
	"time"
<<<<<<< HEAD

	"github.com/spaolacci/murmur3"
=======
	"github.com/stretchr/testify/assert"
>>>>>>> 4906b532
)

type ConsumerHandler struct {
	t              *testing.T
	q              *Consumer
	messagesGood   int
	messagesFailed int
	Msgs           []*Message
}

func (h *ConsumerHandler) LogFailedMessage(message *Message) {
	msg := string(message.Body)
	h.messagesFailed++
	h.t.Logf("got failed message :%v ", msg)
	h.q.Stop()
}

func (h *ConsumerHandler) HandleMessage(message *Message) error {
	msg := string(message.Body)
	if message.Attempts == 1 {
		h.Msgs = append(h.Msgs, message)
	}
	if msg == "bad_test_case" {
		return errors.New("fail this message")
	}
	if msg != "multipublish_test_case" && msg != "publish_test_case" {
		h.t.Error("message 'action' was not correct:", msg)
	}
	h.t.Logf("got message :%v ", msg)
	h.messagesGood++
	return nil
}

func ensureInitChannelExt(t *testing.T, topicName string, useLookup bool) {
	config := NewConfig()
	config.DefaultRequeueDelay = 0
	config.MaxBackoffDuration = 50 * time.Millisecond
	q, _ := NewConsumer(topicName, "ch", config)
	q.SetLogger(nullLogger, LogLevelInfo)

	h := &ConsumerHandler{
		t: t,
		q: q,
	}
	q.AddHandler(h)
	q.SetConsumeExt(true)

	if useLookup {
		err := q.ConnectToNSQLookupd("127.0.0.1:4161")
		if err != nil {
			t.Fatalf(err.Error())
		}
	} else {
		err := q.ConnectToNSQD("127.0.0.1:4150", 0)
		if err != nil {
			t.Errorf("init error: %v", err.Error())
		}
	}
	q.Stop()
}

func ensureInitChannel(t *testing.T, topicName string, useLookup bool) {
	config := NewConfig()
	config.DefaultRequeueDelay = 0
	config.MaxBackoffDuration = 50 * time.Millisecond
	q, _ := NewConsumer(topicName, "ch", config)
	q.SetLogger(nullLogger, LogLevelInfo)

	h := &ConsumerHandler{
		t: t,
		q: q,
	}
	q.AddHandler(h)
	q.backoff(time.Second * 3)
	if useLookup {
		err := q.ConnectToNSQLookupd("127.0.0.1:4161")
		if err != nil {
			t.Fatalf(err.Error())
		}
	} else {
		err := q.ConnectToNSQD("127.0.0.1:4150", 0)
		if err != nil {
			t.Errorf("init error: %v", err.Error())
		}
	}

	time.Sleep(time.Second)
	q.Stop()
}

func TestProducerConnection(t *testing.T) {
	config := NewConfig()
	laddr := "127.0.0.1"

	config.LocalAddr, _ = net.ResolveTCPAddr("tcp", laddr+":0")

	EnsureTopic(t, 4150, "write_test", 0)
	ensureInitChannel(t, "write_test", false)
	w, _ := NewProducer("127.0.0.1:4150", config)
	w.SetLogger(nullLogger, LogLevelInfo)

	err := w.Publish("write_test", []byte("test"))
	if err != nil {
		t.Fatalf("should lazily connect - %s", err)
	}

	w.Stop()

	err = w.Publish("write_test", []byte("fail test"))
	if err != ErrStopped {
		t.Fatalf("should not be able to write after Stop()")
	}
}

func TestProducerPing(t *testing.T) {
	log.SetOutput(ioutil.Discard)
	defer log.SetOutput(os.Stdout)

	config := NewConfig()
	w, _ := NewProducer("127.0.0.1:4150", config)
	w.SetLogger(nullLogger, LogLevelInfo)

	err := w.Ping()

	if err != nil {
		t.Fatalf("should connect on ping")
	}

	w.Stop()

	err = w.Ping()
	if err != ErrStopped {
		t.Fatalf("should not be able to ping after Stop()")
	}
}

func TestProducerPublish(t *testing.T) {
	topicName := "publish" + strconv.Itoa(int(time.Now().Unix()))
	msgCount := 10
	EnsureTopic(t, 4150, topicName, 0)
	ensureInitChannel(t, topicName, false)

	config := NewConfig()
	w, _ := NewProducer("127.0.0.1:4150", config)
	w.SetLogger(nullLogger, LogLevelInfo)
	defer w.Stop()

	for i := 0; i < msgCount; i++ {
		err := w.Publish(topicName, []byte("publish_test_case"))
		if err != nil {
			t.Fatalf("error %s", err)
		}
	}

	err := w.Publish(topicName, []byte("bad_test_case"))
	if err != nil {
		t.Fatalf("error %s", err)
	}

	readMessages(topicName, t, msgCount, false)
}

func TestProducerMultiPublish(t *testing.T) {
	topicName := "multi_publish" + strconv.Itoa(int(time.Now().Unix()))
	msgCount := 10

	EnsureTopic(t, 4150, topicName, 0)
	ensureInitChannel(t, topicName, false)

	config := NewConfig()
	w, _ := NewProducer("127.0.0.1:4150", config)
	w.SetLogger(nullLogger, LogLevelInfo)
	defer w.Stop()

	var testData [][]byte
	for i := 0; i < msgCount; i++ {
		testData = append(testData, []byte("multipublish_test_case"))
	}

	err := w.MultiPublish(topicName, testData)
	if err != nil {
		t.Fatalf("error %s", err)
	}

	err = w.Publish(topicName, []byte("bad_test_case"))
	if err != nil {
		t.Fatalf("error %s", err)
	}

	readMessages(topicName, t, msgCount, false)
}

func TestProducerPublishAsync(t *testing.T) {
	topicName := "async_publish" + strconv.Itoa(int(time.Now().Unix()))
	msgCount := 10

	EnsureTopic(t, 4150, topicName, 0)
	ensureInitChannel(t, topicName, false)

	config := NewConfig()
	w, _ := NewProducer("127.0.0.1:4150", config)
	w.SetLogger(nullLogger, LogLevelInfo)
	defer w.Stop()

	responseChan := make(chan *ProducerTransaction, msgCount)
	for i := 0; i < msgCount; i++ {
		err := w.PublishAsync(topicName, []byte("publish_test_case"), responseChan, "test")
		if err != nil {
			t.Fatalf(err.Error())
		}
	}

	for i := 0; i < msgCount; i++ {
		trans := <-responseChan
		if trans.Error != nil {
			t.Fatalf(trans.Error.Error())
		}
		if trans.Args[0].(string) != "test" {
			t.Fatalf(`proxied arg "%s" != "test"`, trans.Args[0].(string))
		}
	}

	err := w.Publish(topicName, []byte("bad_test_case"))
	if err != nil {
		t.Fatalf("error %s", err)
	}

	readMessages(topicName, t, msgCount, false)
}

func TestProducerMultiPublishAsync(t *testing.T) {
	topicName := "multi_publish" + strconv.Itoa(int(time.Now().Unix()))
	msgCount := 10

	EnsureTopic(t, 4150, topicName, 0)
	ensureInitChannel(t, topicName, false)

	config := NewConfig()
	w, _ := NewProducer("127.0.0.1:4150", config)
	w.SetLogger(nullLogger, LogLevelInfo)
	defer w.Stop()

	var testData [][]byte
	for i := 0; i < msgCount; i++ {
		testData = append(testData, []byte("multipublish_test_case"))
	}

	responseChan := make(chan *ProducerTransaction)
	err := w.MultiPublishAsync(topicName, testData, responseChan, "test0", 1)
	if err != nil {
		t.Fatalf(err.Error())
	}

	trans := <-responseChan
	if trans.Error != nil {
		t.Fatalf(trans.Error.Error())
	}
	if trans.Args[0].(string) != "test0" {
		t.Fatalf(`proxied arg "%s" != "test0"`, trans.Args[0].(string))
	}
	if trans.Args[1].(int) != 1 {
		t.Fatalf(`proxied arg %d != 1`, trans.Args[1].(int))
	}

	err = w.Publish(topicName, []byte("bad_test_case"))
	if err != nil {
		t.Fatalf("error %s", err)
	}

	readMessages(topicName, t, msgCount, false)
}

func TestProducerPublishTrace(t *testing.T) {
	topicName := "publish_trace" + strconv.Itoa(int(time.Now().Unix()))
	msgCount := 10
	EnsureTopic(t, 4150, topicName, 0)
	ensureInitChannel(t, topicName, false)

	config := NewConfig()
	w, _ := NewProducer("127.0.0.1:4150", config)
	w.SetLogger(nullLogger, LogLevelInfo)
	defer w.Stop()

	for i := 0; i < msgCount; i++ {
		cmd, _ := PublishTrace(topicName, "0", uint64(i+1), []byte("publish_test_case"))
		resp, err := w.sendCommand(cmd)
		if err != nil {
			t.Fatalf("error %s", err)
		}
		if len(resp) != 2+MsgIDLength+8+4 {
			t.Fatalf("invalid trace response: %v", resp)
		}
	}

	err := w.Publish(topicName, []byte("bad_test_case"))
	if err != nil {
		t.Fatalf("error %s", err)
	}

	readMessages(topicName, t, msgCount, false)
}

func TestProducerPublishWithExt(t *testing.T) {
	topicName := "publish_ext" + strconv.Itoa(int(time.Now().Unix()))
	msgCount := 10
	EnsureTopicWithExt(t, 4150, topicName, 0, true)
	ensureInitChannel(t, topicName, false)

	config := NewConfig()
	w, _ := NewProducer("127.0.0.1:4150", config)
	w.SetLogger(nullLogger, LogLevelInfo)
	defer w.Stop()

	for i := 0; i < msgCount; i++ {
		var e MsgExt
		if i > msgCount/2 {
			e.TraceID = uint64(i)
		}
		cmd, _ := PublishWithJsonExt(topicName, "0", []byte("publish_test_case"), e.ToJson())
		resp, err := w.sendCommand(cmd)
		if err != nil {
			t.Fatalf("error %s", err)
		}
		if i > msgCount/2 {
			if len(resp) != 2+MsgIDLength+8+4 {
				t.Errorf("invalid trace response: %v, %v", resp, string(e.ToJson()))
			}
		} else {
			if len(resp) != 2 {
				t.Fatalf("invalid trace response: %v", resp)
			}
		}
	}

	err := w.Publish(topicName, []byte("bad_test_case"))
	if err != nil {
		t.Fatalf("error %s", err)
	}

	readExtMessages(topicName, t, msgCount, false)
}

func TestProducerHeartbeat(t *testing.T) {
	topicName := "heartbeat" + strconv.Itoa(int(time.Now().Unix()))

	EnsureTopic(t, 4150, topicName, 0)
	ensureInitChannel(t, topicName, false)

	config := NewConfig()
	config.HeartbeatInterval = 100 * time.Millisecond
	w, _ := NewProducer("127.0.0.1:4150", config)
	w.SetLogger(nullLogger, LogLevelInfo)
	defer w.Stop()

	err := w.Publish(topicName, []byte("publish_test_case"))
	if err == nil {
		t.Fatalf("error should not be nil")
	}
	if identifyError, ok := err.(ErrIdentify); !ok ||
		identifyError.Reason != "E_BAD_BODY IDENTIFY heartbeat interval (100) is invalid" {
		t.Fatalf("wrong error - %s", err)
	}

	config = NewConfig()
	config.HeartbeatInterval = 1000 * time.Millisecond
	w, _ = NewProducer("127.0.0.1:4150", config)
	w.SetLogger(nullLogger, LogLevelInfo)
	defer w.Stop()

	err = w.Publish(topicName, []byte("publish_test_case"))
	if err != nil {
		t.Fatalf(err.Error())
	}

	time.Sleep(1100 * time.Millisecond)

	msgCount := 10
	for i := 0; i < msgCount; i++ {
		err := w.Publish(topicName, []byte("publish_test_case"))
		if err != nil {
			t.Fatalf("error %s", err)
		}
	}

	err = w.Publish(topicName, []byte("bad_test_case"))
	if err != nil {
		t.Fatalf("error %s", err)
	}

	readMessages(topicName, t, msgCount+1, false)
}

func TestProducerPublishWithTimeout(t *testing.T) {
	topicName := "publish_timeout" + strconv.Itoa(int(time.Now().Unix()))
	msgCount := 3
	//EnsureTopicWithExt(t, 4150, topicName, 0, true)
	//ensureInitChannel(t, topicName, false)

	config := NewConfig()
	config.PubTimeout = time.Second
	w, _ := NewProducer("127.0.0.1:4150", config)
	w.SetLogger(nullLogger, LogLevelInfo)

	w.conn = newMockProducerConn(&producerConnDelegate{w})
	atomic.StoreInt32(&w.state, StateConnected)
	// do not run router for producer, so we can test timeout

	defer w.Stop()

	for i := 0; i < msgCount; i++ {
		cmd := Publish(topicName, []byte("publish_test_case"))
		_, err := w.sendCommand(cmd)
		if err != context.DeadlineExceeded {
			t.Fatalf("error %s", err)
		}
	}
	err := w.Publish(topicName, []byte("bad_test_case"))
	if err != context.DeadlineExceeded {
		t.Fatalf("error %s", err)
	}
}

func TestProducerPublishToNotLeader(t *testing.T) {
	// TODO:
}

func TestTopicProducerMgrDynamicTopic(t *testing.T) {
	testTopicProducerMgr(t, true)
}

func TestTopicProducerMgrStaticTopic(t *testing.T) {
	testTopicProducerMgr(t, false)
}

func TestTopicProducerMgrGetNextProducer(t *testing.T) {
	topicName := "topic_producer_mgr_publish" + strconv.Itoa(int(time.Now().Unix()))
	msgCount := 10
	topicList := make([]string, 0)
	for i := 0; i < 3; i++ {
		topicList = append(topicList, "t"+strconv.Itoa(i)+topicName)
		EnsureTopic(t, 4150, "t"+strconv.Itoa(i)+topicName, 0)
		EnsureTopic(t, 4150, "t"+strconv.Itoa(i)+topicName, 1)
		EnsureTopic(t, 4150, "t"+strconv.Itoa(i)+topicName, 2)
	}

	// wait nsqd report to lookupd
	time.Sleep(time.Second * 3)
	for i := 0; i < 3; i++ {
		ensureInitChannel(t, "t"+strconv.Itoa(i)+topicName, true)
	}

	config := NewConfig()
	initTopics := make([]string, 0)
	initTopics = topicList
	config.PubStrategy = PubRR
	w, err := NewTopicProducerMgr(initTopics, config)
	if err != nil {
		t.Fatal(err)
	}
	w.SetLogger(newTestLogger(t), LogLevelInfo)
	lookupList := make([]string, 0)
	lookupList = append(lookupList, "127.0.0.1:4161")
	w.AddLookupdNodes(lookupList)
	defer w.Stop()

	var testData [][]byte
	for i := 0; i < msgCount; i++ {
		testData = append(testData, []byte("multipublish_test_case"))
	}

	for _, tn := range topicList {
		_, pid, err := w.getProducer(tn, nil)
		if err != nil {
			t.Fatal(err)
		}
		_, pid2, err := w.getProducer(tn, nil)
		if err != nil {
			t.Fatal(err)
		}
		_, pid3, err := w.getProducer(tn, nil)
		if err != nil {
			t.Fatal(err)
		}
		if pid == pid2 || pid == pid3 || pid2 == pid3 {
			t.Fatalf("should get different partitions for producer: %v, %v , %v", pid, pid2, pid3)
		}
	}
}

func TestTopicProducerMgrPubBackground(t *testing.T) {
	topicName := "topic_producer_mgr_pub_background" + strconv.Itoa(int(time.Now().Unix()))
	msgCount := 5
	EnsureTopic(t, 4150, topicName, 0)

	testingTimeout = true
	testingSendTimeout = true
	defer func() {
		testingSendTimeout = false
		testingTimeout = false
	}()
	time.Sleep(time.Second)

	config := NewConfig()
	config.PubTimeout = time.Second
	config.PubMaxBackgroundRetry = 10
	config.PubStrategy = PubRR
	w, err := NewTopicProducerMgr([]string{topicName}, config)
	if err != nil {
		t.Fatal(err)
	}
	w.SetLogger(newTestLogger(t), LogLevelInfo)
	lookupList := make([]string, 0)
	lookupList = append(lookupList, "127.0.0.1:4161")
	w.AddLookupdNodes(lookupList)
	defer w.Stop()

	for i := 0; i < msgCount; i++ {
		err = w.PublishAndRetryBackground(topicName, []byte("publish_test_case"))
		if err != ErrRetryBackground {
			t.Error(err)
		}
	}
	time.Sleep(time.Second)
	ensureInitChannel(t, topicName, false)
	// wait test send timeout
	time.Sleep(config.PubTimeout * 4)
	testingSendTimeout = false
	// test send timeout done
	// wait test read response timeout
	time.Sleep(time.Second * 20)
	testingTimeout = false
	time.Sleep(time.Second)

	err = w.Publish(topicName, []byte("bad_test_case"))
	if err != nil {
		t.Fatalf("error %s", err)
	}

	readMessages2(topicName, t, msgCount, true, true)
	time.Sleep(time.Second * 5)
}

func TestTopicProducerMgrPubOrdered(t *testing.T) {
	stopC := make(chan struct{})
	var meta metaInfo
	meta.PartitionNum = 1
	meta.Replica = 1
	topicName := "topic_producer_mgr_pub_order" + strconv.Itoa(int(time.Now().Unix()))
	topicList := make([]string, 0)
	topicList = append(topicList, topicName)
	ensureFakedLookup(t, "127.0.0.1:4165", meta, topicList, stopC)
	defer func() {
		close(stopC)
		time.Sleep(time.Second)
	}()

	msgCount := 5
	EnsureTopic(t, 4150, topicName, 0)
	ensureInitChannel(t, topicName, false)

	time.Sleep(time.Second)

	config := NewConfig()
	config.PubTimeout = time.Second
	config.PubMaxBackgroundRetry = 10
	config.EnableOrdered = true
	config.EnableTrace = true
	config.Hasher = murmur3.New32()
	w, err := NewTopicProducerMgr([]string{topicName}, config)
	if err != nil {
		t.Fatal(err)
	}
	w.SetLogger(newTestLogger(t), LogLevelInfo)
	lookupList := make([]string, 0)
	lookupList = append(lookupList, "127.0.0.1:4165")
	w.AddLookupdNodes(lookupList)
	defer w.Stop()

	for i := 0; i < msgCount; i++ {
		id, offset, size, err := w.PublishOrdered(topicName, []byte("publish_test_case"), []byte("publish_test_case"))
		if err != nil {
			t.Error(err)
		}
		t.Logf("pubto %v, %v, %v", id, offset, size)
	}
	time.Sleep(time.Second)

	err = w.Publish(topicName, []byte("bad_test_case"))
	if err != nil {
		t.Fatalf("error %s", err)
	}

	readMessages2(topicName, t, msgCount, true, true)
}

func TestTopicProducerMgrRemoveFailedLookupd(t *testing.T) {
	topicName := "topic_producer_mgr_failed_lookup" + strconv.Itoa(int(time.Now().Unix()))
	topicList := make([]string, 0)
	for i := 0; i < 1; i++ {
		topicList = append(topicList, "t"+strconv.Itoa(i)+topicName)
		EnsureTopic(t, 4150, "t"+strconv.Itoa(i)+topicName, 0)
	}

	// wait nsqd report to lookupd
	time.Sleep(time.Second * 3)
	for i := 0; i < 1; i++ {
		ensureInitChannel(t, "t"+strconv.Itoa(i)+topicName, true)
	}

	config := NewConfig()
	config.LookupdSeeds = append(config.LookupdSeeds, "127.0.0.1:4161")
	// add failed lookupd to seeds
	config.LookupdSeeds = append(config.LookupdSeeds, "127.0.0.1:5161")
	config.LookupdPollInterval = time.Second
	initTopics := make([]string, 0)
	initTopics = topicList
	config.PubStrategy = PubRR
	w, err := NewTopicProducerMgr(initTopics, config)
	if err != nil {
		t.Fatal(err)
	}

	w.ConnectToSeeds()
	// add failed lookupd by force
	w.mtx.Lock()
	w.lookupdHTTPAddrs = append(w.lookupdHTTPAddrs, "127.0.0.1:6161")
	w.mtx.Unlock()
	w.SetLogger(newTestLogger(t), LogLevelInfo)
	defer w.Stop()

	for _, tn := range topicList {
		_, _, err := w.getProducer(tn, nil)
		if err != nil {
			t.Fatal(err)
		}
	}
	cnt := 60
	passCnt := 0
	for cnt > 0 {
		time.Sleep(time.Second)
		cnt--
		ret := func() bool {
			w.mtx.Lock()
			defer w.mtx.Unlock()
			if FindString(w.lookupdHTTPAddrs, "127.0.0.1:6161") != -1 {
				t.Logf("should remove failed lookupd: %v", w.lookupdHTTPAddrs)
				return false
			}
			if FindString(w.lookupdHTTPAddrs, "127.0.0.1:5161") == -1 {
				t.Logf("should keep seed for failed lookupd: %v", w.lookupdHTTPAddrs)
				return false
			}
			if FindString(w.lookupdHTTPAddrs, "127.0.0.1:4161") == -1 {
				t.Logf("should keep normal lookupd: %v", w.lookupdHTTPAddrs)
				return false
			}
			passCnt++
			t.Logf("lookupd: %v", w.lookupdHTTPAddrs)
			if passCnt > 3 {
				return true
			}
			return false
		}()
		if ret {
			break
		}
	}
	if cnt <= 0 || passCnt <= 0 {
		t.Errorf("test failed")
	}
}

func TestTopicProducerMgrRemoveNsqdNode(t *testing.T) {
	// cases:
	// 1. one topic, remove a node and test if removed
	// 2. readd removed, test if added
	// 3. two topic, one topic remove a node but another keep this node, test should keep
	// 4. two topic, both topics removed the same node, test should remove this node
	oldKeep := removingKeepTime
	removingKeepTime = time.Second * 10
	defer func() {
		removingKeepTime = oldKeep
	}()
	stopC := make(chan struct{})
	var meta metaInfo
	meta.PartitionNum = 2
	meta.Replica = 2
	topicName := "test_remove_node" + strconv.Itoa(int(time.Now().Unix()))
	topicList := make([]string, 0)
	for i := 0; i < 2; i++ {
		topicList = append(topicList, "t"+strconv.Itoa(i)+topicName)
	}
	fakedLookup, allPeers, usedPeers := ensureFakedLookup(t, "127.0.0.1:4165", meta, topicList, stopC)
	defer func() {
		close(stopC)
		time.Sleep(time.Second)
	}()

	config := NewConfig()
	config.LookupdSeeds = append(config.LookupdSeeds, "127.0.0.1:4165")
	config.LookupdPollInterval = time.Second
	initTopics := make([]string, 0)
	initTopics = topicList
	config.PubStrategy = PubRR
	w, err := NewTopicProducerMgr(initTopics, config)
	if err != nil {
		t.Fatal(err)
	}
	w.SetLogger(newTestLogger(t), LogLevelInfo)
	w.ConnectToSeeds()
	for _, tname := range topicList {
		w.topicMtx.Lock()
		parts, ok := w.topics[tname]
		if !ok {
			t.Errorf("topic %v producers not found", tname)
			continue
		}
		for _, p := range parts.allPartitions {
			_, ok := usedPeers[p.addr]
			if !ok {
				t.Errorf("unused peer in producer manager: %v", p)
			}
		}
		w.topicMtx.Unlock()
		w.producerMtx.Lock()
		for addr, _ := range w.producers {
			_, ok := usedPeers[addr]
			if !ok {
				t.Errorf("unused peer in producer manager: %v", addr)
			}
		}
		if len(w.removingProducers) != 0 {
			t.Errorf("removing nodes should be 0")
		}
		w.producerMtx.Unlock()
	}
	// change producer for partition
	t0Resp := fakedLookup.fakeResponse[topicList[0]]
	oldPeer := t0Resp.Partitions["0"]
	oldAddr := net.JoinHostPort(oldPeer.BroadcastAddress, strconv.Itoa(oldPeer.TCPPort))
	t0Resp.Partitions["0"] = allPeers[meta.PartitionNum]
	newPeer := t0Resp.Partitions["0"]
	newAddr := net.JoinHostPort(newPeer.BroadcastAddress, strconv.Itoa(newPeer.TCPPort))
	usedPeers[newAddr] = newPeer
	time.Sleep(config.LookupdPollInterval * 2)
	w.topicMtx.Lock()
	parts, ok := w.topics[topicList[0]]
	if !ok {
		t.Errorf("topic %v producers not found", topicList[0])
	}
	for _, p := range parts.allPartitions {
		_, ok := usedPeers[p.addr]
		if !ok {
			t.Errorf("unused peer in producer manager: %v", p)
		}
	}
	w.topicMtx.Unlock()
	w.producerMtx.Lock()
	if len(w.producers) != len(usedPeers) {
		t.Error("producer number not match used")
	}
	for addr, _ := range w.producers {
		_, ok := usedPeers[addr]
		if !ok {
			t.Errorf("unused peer in producer manager: %v", addr)
		}
	}
	_, ok = w.removingProducers[oldAddr]
	if ok {
		t.Errorf("old node should not be in removing nodes since another topic is used")
	}
	w.producerMtx.Unlock()
	t0Resp = fakedLookup.fakeResponse[topicList[1]]
	oldPeer = t0Resp.Partitions["0"]
	oldAddr = net.JoinHostPort(oldPeer.BroadcastAddress, strconv.Itoa(oldPeer.TCPPort))
	// both topic removed this node
	delete(usedPeers, oldAddr)
	t0Resp.Partitions["0"] = allPeers[meta.PartitionNum]
	newPeer = t0Resp.Partitions["0"]
	newAddr = net.JoinHostPort(newPeer.BroadcastAddress, strconv.Itoa(newPeer.TCPPort))
	usedPeers[newAddr] = newPeer
	time.Sleep(config.LookupdPollInterval * 2)

	w.topicMtx.Lock()
	parts, ok = w.topics[topicList[0]]
	if !ok {
		t.Errorf("topic %v producers not found", topicList[0])
	}
	for _, p := range parts.allPartitions {
		_, ok := usedPeers[p.addr]
		if !ok {
			t.Errorf("unused peer in producer manager: %v", p)
		}
	}
	w.topicMtx.Unlock()
	w.producerMtx.Lock()

	if len(w.producers) != len(usedPeers) {
		t.Error("producer number not match used")
	}

	for addr, _ := range w.producers {
		_, ok := usedPeers[addr]
		if !ok {
			t.Errorf("unused peer in producer manager: %v", addr)
		}
	}
	_, ok = w.removingProducers[oldAddr]
	if !ok {
		t.Errorf("old node should be in removing nodes since both topic removed")
	}
	w.producerMtx.Unlock()
	time.Sleep(removingKeepTime)

	w.producerMtx.Lock()
	for addr, _ := range w.producers {
		if addr == oldAddr {
			t.Errorf("unused peer in producer manager: %v", addr)
		}
	}
	_, ok = w.removingProducers[oldAddr]
	if ok {
		t.Errorf("old node should be cleaned")
	}
	w.producerMtx.Unlock()
	// readd
	usedPeers = make(map[string]*peerInfo)
	for _, t := range topicList {
		rsp := lookupResp{
			Meta:       meta,
			Partitions: make(map[string]*peerInfo),
		}
		for i := 0; i < meta.PartitionNum; i++ {
			peer := allPeers[i]
			rsp.Producers = append(rsp.Producers, peer)
			rsp.Partitions[strconv.Itoa(i)] = peer
			usedPeers[net.JoinHostPort(peer.BroadcastAddress, strconv.Itoa(peer.TCPPort))] = peer
		}
		fakedLookup.fakeResponse[t] = rsp
	}
	time.Sleep(config.LookupdPollInterval * 2)
	w.topicMtx.Lock()
	parts, ok = w.topics[topicList[0]]
	if !ok {
		t.Errorf("topic %v producers not found", topicList[0])
	}
	if len(parts.allPartitions) != meta.PartitionNum {
		t.Error("part info length not match partition number")
	}
	for _, p := range parts.allPartitions {
		_, ok := usedPeers[p.addr]
		if !ok {
			t.Errorf("unused peer in producer manager: %v", p)
		}
	}
	w.topicMtx.Unlock()
	w.producerMtx.Lock()
	if len(w.producers) != len(usedPeers) {
		t.Error("producer number not match used")
	}
	for addr, _ := range w.producers {
		_, ok := usedPeers[addr]
		if !ok {
			t.Errorf("unused peer in producer manager: %v", addr)
		}
	}
	if len(w.removingProducers) == 0 {
		t.Errorf("removing should not be empty")
	}
	w.producerMtx.Unlock()
	time.Sleep(removingKeepTime)
	time.Sleep(config.LookupdPollInterval)
	w.producerMtx.Lock()
	if len(w.producers) != len(usedPeers) {
		t.Error("producer number not match used")
	}
	for addr, _ := range w.producers {
		_, ok := usedPeers[addr]
		if !ok {
			t.Errorf("unused peer in producer manager: %v", addr)
		}
	}
	if len(w.removingProducers) != 0 {
		t.Errorf("removing should be empty")
	}
	w.producerMtx.Unlock()
}

func TestTopicProducerMgrMultiPublishWithJsonExt(t *testing.T) {
	topicName := "topic_producer_mgr_mult_publish_ext"
	msgCount := 10
	extList := make([]*MsgExt, 0)
	msgs := make([][]byte, 0)
	//construct message
	for idx := 0; idx < msgCount; idx ++ {
		var ext *MsgExt
		if idx%2==0 {
			ext = &MsgExt{}
		} else {
			ext = &MsgExt{
				TraceID: 12345,
				DispatchTag: "tag123",
				Custom: map[string]string{"key1":"val1", "key2":"val2"},
			}
		}
		extList = append(extList, ext)
		msgs = append(msgs, []byte("multipublish_test_case"))
	}

	badMsgCount := 1
	badExtList := make([]*MsgExt, 0)
	badMsgs := make([][]byte, 0)

	//construct message
	for idx := 0; idx < badMsgCount; idx ++ {
		var ext *MsgExt
		if idx%2==0 {
			ext = &MsgExt{}
		} else {
			ext = &MsgExt{
				TraceID: 12345,
				DispatchTag: "tag123",
				Custom: map[string]string{"key1":"val1", "key2":"val2"},
			}
		}
		badExtList = append(badExtList, ext)
		badMsgs = append(badMsgs, []byte("bad_test_case"))
	}
	EnsureTopicWithExt(t, 4150, topicName, 0, true)
	ensureInitChannelExt(t, topicName, false)

	// wait nsqd report to lookupd
	time.Sleep(time.Second * 3)

	config := NewConfig()

	config.PubStrategy = PubRR
	config.DialTimeout = time.Second
	config.ReadTimeout = time.Second * 6
	config.HeartbeatInterval = time.Second * 3
	w, err := NewTopicProducerMgr([]string{topicName}, config)
	if err != nil {
		t.Fatal(err)
	}
	w.SetLogger(newTestLogger(t), LogLevelInfo)
	lookupList := make([]string, 0)
	lookupList = append(lookupList, "127.0.0.1:4161")
	w.AddLookupdNodes(lookupList)
	defer w.Stop()

	err = w.MultiPublishWithJsonExt(topicName, msgs, extList)
	if err != nil {
		t.Fatalf(err.Error())
	}
	err = w.MultiPublishWithJsonExt(topicName, badMsgs, badExtList)
	if err != nil {
		t.Fatalf(err.Error())
	}
	msgsRead := readExtMessages(topicName, t, msgCount, false)
	for i, msg := range msgsRead {
		if i%2 == 0 {
			assert.Contains(t, string(msg.ExtBytes), "{}")
			assert.Equal(t, msg.ExtVer, uint8(4))
		} else {
			assert.Equal(t, msg.ExtVer, uint8(4))
			assert.Equal(t, msg.GetTraceID(), uint64(12345))
			jsonExt, err := msg.GetJsonExt();
			if err != nil {
				t.Fatalf(err.Error())
			}
			assert.Equal(t, jsonExt.TraceID, uint64(12345))
			assert.Equal(t, jsonExt.DispatchTag, "tag123")
			assert.Equal(t, jsonExt.Custom["key1"], "val1")
			assert.Equal(t, jsonExt.Custom["key2"], "val2")
		}
	}
}

func TestTopicProducerMgrWithTagDynamicTopic(t *testing.T) {
	testTopicProducerMgrWithTag(t, true)
}

func TestTopicProducerMgrWithTagStaticTopic(t *testing.T) {
	testTopicProducerMgrWithTag(t, false)
}

func testTopicProducerMgrWithTag(t *testing.T, dynamic bool) {
	topicName := "topic_producer_mgr_publish_ext" + strconv.Itoa(int(time.Now().Unix()))
	msgCount := 10
	topicList := make([]string, 0)
	for i := 0; i < 3; i++ {
		topicList = append(topicList, "t"+strconv.Itoa(i)+topicName)
		EnsureTopicWithExt(t, 4150, "t"+strconv.Itoa(i)+topicName, 0, true)
		ensureInitChannelExt(t, "t"+strconv.Itoa(i)+topicName, false)
	}

	// wait nsqd report to lookupd
	time.Sleep(time.Second * 3)

	config := NewConfig()
	initTopics := make([]string, 0)
	if !dynamic {
		initTopics = topicList
	}
	config.PubStrategy = PubRR
	config.DialTimeout = time.Second
	config.ReadTimeout = time.Second * 6
	config.HeartbeatInterval = time.Second * 3
	w, err := NewTopicProducerMgr(initTopics, config)
	if err != nil {
		t.Fatal(err)
	}
	w.SetLogger(newTestLogger(t), LogLevelInfo)
	lookupList := make([]string, 0)
	lookupList = append(lookupList, "127.0.0.1:4161")
	w.AddLookupdNodes(lookupList)
	defer w.Stop()

	var testData [][]byte
	for i := 0; i < msgCount; i++ {
		testData = append(testData, []byte("publish_tag_test_case"))
	}

	var wg sync.WaitGroup
	// test async pub
	for _, tn := range topicList {
		wg.Add(1)
		go func(tname string) {
			defer wg.Done()
			responseChan := make(chan *ProducerTransaction, msgCount)
			var jsonExt MsgExt
			jsonExt.DispatchTag = "thisIsTag1"
			for i := 0; i < msgCount; i++ {
				err := w.PublishAsyncWithJsonExt(tname, []byte("publish_test_case"), &jsonExt, responseChan, tname)
				if err != nil {
					t.Fatalf(err.Error())
				}
			}

			for i := 0; i < msgCount; i++ {
				trans := <-responseChan
				if trans.Error != nil {
					t.Fatalf(trans.Error.Error())
				}
				if trans.Args[0].(string) != tname {
					t.Fatalf(`proxied arg "%s" != "%s"`, trans.Args[0].(string), tname)
				}
			}

			go func() {
				time.Sleep(time.Second)
				var jsonExt MsgExt
				jsonExt.DispatchTag = "thisIsTag1"
				_, _, _, err := w.PublishWithJsonExt(tname, []byte("bad_test_case"), &jsonExt)
				if err != nil {
					t.Fatalf("error %s", err)
				}
			}()
			readExtMessages(tname, t, msgCount, false)
		}(tn)
	}
	wg.Wait()
}

func testTopicProducerMgr(t *testing.T, dynamic bool) {
	topicName := "topic_producer_mgr_publish" + strconv.Itoa(int(time.Now().Unix()))
	msgCount := 10
	topicList := make([]string, 0)
	for i := 0; i < 3; i++ {
		topicList = append(topicList, "t"+strconv.Itoa(i)+topicName)
		EnsureTopic(t, 4150, "t"+strconv.Itoa(i)+topicName, 0)
		ensureInitChannel(t, "t"+strconv.Itoa(i)+topicName, false)
	}

	// wait nsqd report to lookupd
	time.Sleep(time.Second * 3)

	config := NewConfig()
	initTopics := make([]string, 0)
	if !dynamic {
		initTopics = topicList
	}
	config.PubStrategy = PubRR
	config.DialTimeout = time.Second
	config.ReadTimeout = time.Second * 6
	config.HeartbeatInterval = time.Second * 3
	w, err := NewTopicProducerMgr(initTopics, config)
	if err != nil {
		t.Fatal(err)
	}
	w.SetLogger(newTestLogger(t), LogLevelInfo)
	lookupList := make([]string, 0)
	lookupList = append(lookupList, "127.0.0.1:4161")
	w.AddLookupdNodes(lookupList)
	defer w.Stop()

	var testData [][]byte
	for i := 0; i < msgCount; i++ {
		testData = append(testData, []byte("multipublish_test_case"))
	}

	var wg sync.WaitGroup
	// test multipub
	for _, tn := range topicList {
		wg.Add(1)
		go func(tname string) {
			defer wg.Done()
			err := w.MultiPublish(tname, testData)
			if err != nil {
				t.Fatal("error pub :", err)
			}

			go func() {
				time.Sleep(time.Second)
				err = w.Publish(tname, []byte("bad_test_case"))
				if err != nil {
					t.Errorf("error pub %s", err)
				}
			}()

			readMessages(tname, t, msgCount, true)
		}(tn)
	}
	wg.Wait()

	// test multi async pub
	for _, tn := range topicList {
		wg.Add(1)
		go func(tname string) {
			defer wg.Done()
			responseChan := make(chan *ProducerTransaction)
			err := w.MultiPublishAsync(tname, testData, responseChan, tname, 1)
			if err != nil {
				t.Fatal(err.Error())
			}

			trans := <-responseChan
			if trans.Error != nil {
				t.Error(trans.Error.Error())
			}
			if trans.Args[0].(string) != tname {
				t.Errorf(`proxied arg "%s" != "%s"`, trans.Args[0].(string), tname)
			}
			if trans.Args[1].(int) != 1 {
				t.Errorf(`proxied arg %d != 1`, trans.Args[1].(int))
			}
			go func() {
				time.Sleep(time.Second)
				err = w.Publish(tname, []byte("bad_test_case"))
				if err != nil {
					t.Fatalf("error %s", err)
				}
			}()
			readMessages(tname, t, msgCount, true)
		}(tn)
	}
	wg.Wait()

	// test async pub
	for _, tn := range topicList {
		wg.Add(1)
		go func(tname string) {
			defer wg.Done()
			responseChan := make(chan *ProducerTransaction, msgCount)
			for i := 0; i < msgCount; i++ {
				err := w.PublishAsync(tname, []byte("publish_test_case"), responseChan, tname)
				if err != nil {
					t.Fatalf(err.Error())
				}
			}

			for i := 0; i < msgCount; i++ {
				trans := <-responseChan
				if trans.Error != nil {
					t.Fatalf(trans.Error.Error())
				}
				if trans.Args[0].(string) != tname {
					t.Fatalf(`proxied arg "%s" != "%s"`, trans.Args[0].(string), tname)
				}
			}

			go func() {
				time.Sleep(time.Second)
				err := w.Publish(tname, []byte("bad_test_case"))
				if err != nil {
					t.Fatalf("error %s", err)
				}
			}()
			readMessages(tname, t, msgCount, true)
		}(tn)
	}
	wg.Wait()
}

func readMessages(topicName string, t *testing.T, msgCount int, useLookup bool) {
	readMessages2(topicName, t, msgCount, useLookup, false)
}

func readMessages2(topicName string, t *testing.T, msgCount int, useLookup bool, cntGreater bool) {
	config := NewConfig()
	config.DefaultRequeueDelay = 0
	config.MaxBackoffDuration = 50 * time.Millisecond
	q, _ := NewConsumer(topicName, "ch", config)
	//q.SetLogger(log.New(os.Stderr, "", log.LstdFlags), LogLevelInfo)
	q.SetLogger(nullLogger, LogLevelInfo)

	h := &ConsumerHandler{
		t: t,
		q: q,
	}
	q.AddHandler(h)

	if useLookup {
		err := q.ConnectToNSQLookupd("127.0.0.1:4161")
		if err != nil {
			t.Fatalf(err.Error())
		}
	} else {
		err := q.ConnectToNSQD("127.0.0.1:4150", 0)
		if err != nil {
			t.Fatalf(err.Error())
		}
	}
	select {
	case <-q.StopChan:
	case <-time.After(time.Second * 10):
		t.Errorf("timeout for consume")
		q.Stop()
	}

	if h.messagesGood != msgCount {
		if cntGreater {
			t.Logf("end of test. have handled a diff number of messages %d != %d", h.messagesGood, msgCount)
			if h.messagesGood < msgCount {
				t.Fatalf("end of test. should have handled a diff number of messages %d != %d", h.messagesGood, msgCount)
			}
		} else {
			t.Fatalf("end of test. should have handled a diff number of messages %d != %d", h.messagesGood, msgCount)
		}
	}

	if h.messagesFailed != 1 {
		t.Logf("end of test. failed messages %d", h.messagesFailed)
		if cntGreater {
			if h.messagesFailed < 1 {
				t.Fatal("failed message not done")
			}
		} else {
			t.Fatal("failed message not done")
		}
	}
}

func readExtMessages(topicName string, t *testing.T, msgCount int, useLookup bool) []*Message {
	config := NewConfig()
	config.DefaultRequeueDelay = 0
	config.MaxBackoffDuration = 50 * time.Millisecond
	q, _ := NewConsumer(topicName, "ch", config)
	q.SetConsumeExt(true)
	//q.SetLogger(log.New(os.Stderr, "", log.LstdFlags), LogLevelInfo)
	q.SetLogger(nullLogger, LogLevelInfo)

	h := &ConsumerHandler{
		t: t,
		q: q,
	}
	q.AddHandler(h)

	if useLookup {
		err := q.ConnectToNSQLookupd("127.0.0.1:4161")
		if err != nil {
			t.Fatalf(err.Error())
		}
	} else {
		err := q.ConnectToNSQD("127.0.0.1:4150", 0)
		if err != nil {
			t.Fatalf(err.Error())
		}
	}
	select {
	case <-q.StopChan:
	case <-time.After(time.Second * 10):
		t.Errorf("timeout for consume")
		q.Stop()
	}

	if h.messagesGood != msgCount {
		t.Fatalf("end of test. should have handled a diff number of messages %d != %d", h.messagesGood, msgCount)
	}

	if h.messagesFailed != 1 {
		t.Fatal("failed message not done")
	}
	return h.Msgs
}

type mockProducerConn struct {
	delegate ConnDelegate
	closeCh  chan struct{}
	pubCh    chan struct{}
}

func newMockProducerConn(delegate ConnDelegate) producerConn {
	m := &mockProducerConn{
		delegate: delegate,
		closeCh:  make(chan struct{}),
		pubCh:    make(chan struct{}, 4),
	}
	go m.router()
	return m
}

func (m *mockProducerConn) String() string {
	return "127.0.0.1:0"
}

func (m *mockProducerConn) SetLogger(logger logger, level LogLevel, prefix string) {}

func (m *mockProducerConn) Connect() (*IdentifyResponse, error) {
	return &IdentifyResponse{}, nil
}

func (m *mockProducerConn) Close() error {
	close(m.closeCh)
	return nil
}

func (m *mockProducerConn) WriteCommand(cmd *Command) error {
	if bytes.Equal(cmd.Name, []byte("PUB")) {
		m.pubCh <- struct{}{}
	}
	return nil
}

func (m *mockProducerConn) router() {
	for {
		select {
		case <-m.closeCh:
			goto exit
		case <-m.pubCh:
			m.delegate.OnResponse(nil, framedResponse(FrameTypeResponse, []byte("OK")))
		}
	}
exit:
}

func BenchmarkProducer(b *testing.B) {
	b.StopTimer()
	body := make([]byte, 512)

	config := NewConfig()
	p, _ := NewProducer("127.0.0.1:0", config)

	p.conn = newMockProducerConn(&producerConnDelegate{p})
	atomic.StoreInt32(&p.state, StateConnected)
	p.closeChan = make(chan int)
	go p.router()

	startCh := make(chan struct{})
	var wg sync.WaitGroup
	parallel := runtime.GOMAXPROCS(0)

	for j := 0; j < parallel; j++ {
		wg.Add(1)
		go func() {
			<-startCh
			for i := 0; i < b.N/parallel; i++ {
				p.Publish("test", body)
			}
			wg.Done()
		}()
	}

	b.StartTimer()
	close(startCh)
	wg.Wait()
}<|MERGE_RESOLUTION|>--- conflicted
+++ resolved
@@ -4,6 +4,8 @@
 	"bytes"
 	"context"
 	"errors"
+	"github.com/spaolacci/murmur3"
+	"github.com/stretchr/testify/assert"
 	"io/ioutil"
 	"log"
 	"net"
@@ -14,12 +16,6 @@
 	"sync/atomic"
 	"testing"
 	"time"
-<<<<<<< HEAD
-
-	"github.com/spaolacci/murmur3"
-=======
-	"github.com/stretchr/testify/assert"
->>>>>>> 4906b532
 )
 
 type ConsumerHandler struct {
@@ -914,15 +910,15 @@
 	extList := make([]*MsgExt, 0)
 	msgs := make([][]byte, 0)
 	//construct message
-	for idx := 0; idx < msgCount; idx ++ {
+	for idx := 0; idx < msgCount; idx++ {
 		var ext *MsgExt
-		if idx%2==0 {
+		if idx%2 == 0 {
 			ext = &MsgExt{}
 		} else {
 			ext = &MsgExt{
-				TraceID: 12345,
+				TraceID:     12345,
 				DispatchTag: "tag123",
-				Custom: map[string]string{"key1":"val1", "key2":"val2"},
+				Custom:      map[string]string{"key1": "val1", "key2": "val2"},
 			}
 		}
 		extList = append(extList, ext)
@@ -934,15 +930,15 @@
 	badMsgs := make([][]byte, 0)
 
 	//construct message
-	for idx := 0; idx < badMsgCount; idx ++ {
+	for idx := 0; idx < badMsgCount; idx++ {
 		var ext *MsgExt
-		if idx%2==0 {
+		if idx%2 == 0 {
 			ext = &MsgExt{}
 		} else {
 			ext = &MsgExt{
-				TraceID: 12345,
+				TraceID:     12345,
 				DispatchTag: "tag123",
-				Custom: map[string]string{"key1":"val1", "key2":"val2"},
+				Custom:      map[string]string{"key1": "val1", "key2": "val2"},
 			}
 		}
 		badExtList = append(badExtList, ext)
@@ -986,7 +982,7 @@
 		} else {
 			assert.Equal(t, msg.ExtVer, uint8(4))
 			assert.Equal(t, msg.GetTraceID(), uint64(12345))
-			jsonExt, err := msg.GetJsonExt();
+			jsonExt, err := msg.GetJsonExt()
 			if err != nil {
 				t.Fatalf(err.Error())
 			}
